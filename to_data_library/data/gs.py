import gzip
import json
<<<<<<< HEAD
from io import BytesIO, TextIOWrapper
=======
from io import BytesIO
>>>>>>> 908a3635

import ndjson
from google.cloud import storage

from to_data_library.data import logs


class Client:
    """
    Client to bundle Google Storage functionality.

    Args:
        project (str): The Project ID for the project which the client acts on behalf of.
        impersonated_credentials (google.auth.impersonated_credentials) : The scoped
        impersonated credentials object that will be used to authenticate the client
    """

    def __init__(self, project, impersonated_credentials=None):
        self.project = project
        self.storage_client = storage.Client(project=self.project,
                                             credentials=impersonated_credentials)

    def download(self, gs_uri, destination_file_name=None):
        """Download from Google Storage to local.

        Args:
            gs_uri (str):  The Google Storage uri. For example: ``gs://my_bucket_name/my_filename``.
            destination_file_name (str):  The destination file name. For example: ``/some_path/some_file_name``.
            If not provided, destination_file_name will be name of file in GCS.
        """
        if not destination_file_name:
            destination_file_name = gs_uri.split('/')[-1]

        with open(destination_file_name, 'wb') as file_obj:
            self.storage_client.download_blob_to_file(gs_uri, file_obj)

    def upload(self, source_file_name, bucket_name, blob_name=None):
        """Upload from local to Google Storage.

        Args:
            source_file_name (str):  The source file name.
            bucket_name (str):  The Google Storage bucket name.
            blob_name (str): The destination file name in the bucket, if not provided source file name will be used.
        """
        if not blob_name:
            blob_name = source_file_name.split('/')[-1]

        # For the API to work, need to remove 'gs://'
        bucket_rename = bucket_name.replace('gs://', '')
        bucket = self.storage_client.bucket(bucket_rename)
        blob = bucket.blob(blob_name)

        blob.upload_from_filename(source_file_name)

    def list_bucket_uris(self, bucket_name, file_type='csv', prefix=None):
        """Lists the files in a bucket

        Args:
            bucket_name (str): the bucket name
            file_type (str): the prefix for the files to list (default: csv)
            prefix (str): the folder path to the files

        Returns:
            list: The list of the contents
        """

        # For the API to work, need to remove 'gs://'
        bucket_rename = bucket_name.replace('gs://', '')
        bucket = self.storage_client.bucket(bucket_rename)
        blobs = bucket.list_blobs(prefix=prefix)

        gs_uris = []

        for blob in blobs:
            if blob.name.endswith(file_type):
                uri = f"gs://{bucket_rename}/{blob.name}"
                gs_uris.append(uri)

        return gs_uris

    def create_bucket(self, bucket_name):
        """create a bucket in Google Storage.

        Args:
            bucket_name (str):  The Google Storage bucket name.
        """

        self.storage_client.create_bucket(bucket_name, location='EU')

    def convert_json_array_to_ndjson(self, bucket_name, input_gz_file, output_file):
<<<<<<< HEAD
        """Converts a gzip json file to ndjson with minimal memory and storage usage.
=======
        """Converts a gzip json file to ndjson
>>>>>>> 908a3635

        Args:
            bucket_name (str): the bucket name
            input_gz_file (str): the path and name of the GZIP file to be processed (format: gs://path/to/file.gz)
            output_file (str): the path and name of the file to be created (format: gs://path/to/file.ndjson)
        """
<<<<<<< HEAD
=======
        # Rename the bucket and file names for the API to work
>>>>>>> 908a3635
        bucket_rename = bucket_name.replace('gs://', '')
        input_gz_file_rename = input_gz_file[len(bucket_name)+1:]
        output_file_rename = output_file[len(bucket_name)+1:]

<<<<<<< HEAD
=======
        # Get the GCS bucket and blobs
>>>>>>> 908a3635
        bucket = self.storage_client.bucket(bucket_rename)
        input_blob = bucket.blob(input_gz_file_rename)
        target_blob = bucket.blob(output_file_rename)

<<<<<<< HEAD
        if target_blob.exists():
            target_blob.delete()

        # Stream reading from the gzipped input file
        input_stream = BytesIO(input_blob.download_as_bytes())
        with gzip.GzipFile(fileobj=input_stream, mode='rb') as gz_file:
            # Wrap the gzipped file object in a text wrapper to read JSON line by line
            with TextIOWrapper(gz_file, encoding='utf-8') as text_file:
                # Use a generator to convert each JSON object to NDJSON and stream the output
                def json_to_ndjson_stream():
                    json_data = json.load(text_file)
                    for json_obj in json_data:
                        yield (ndjson.dumps([json_obj]) + '\n').encode('utf-8')

                # Upload the output to GCS in streaming mode
                target_blob.upload_from_file(BytesIO(b''.join(json_to_ndjson_stream())),
                                             content_type='application/x-ndjson')

=======
        #  Delete the converted file if it already exists
        if target_blob.exists():
            target_blob.delete()

        # Download the gzipped JSON file from GCS
        compressed_data = BytesIO(input_blob.download_as_bytes())

        # Decompress the gzip data and read the JSON array
        with gzip.GzipFile(fileobj=compressed_data, mode='rb') as f:
            json_data = json.load(f)

        # Convert the list of JSON objects to NDJSON format
        ndjson_data = ndjson.dumps(json_data)

        # Upload the new NDJSON file to GCS
        target_blob.upload_from_string(ndjson_data, content_type='application/json')
>>>>>>> 908a3635
        logs.client.logger.info(f"Converted and uploaded NDJSON file to: {output_file}")<|MERGE_RESOLUTION|>--- conflicted
+++ resolved
@@ -1,10 +1,7 @@
 import gzip
 import json
-<<<<<<< HEAD
+
 from io import BytesIO, TextIOWrapper
-=======
-from io import BytesIO
->>>>>>> 908a3635
 
 import ndjson
 from google.cloud import storage
@@ -95,34 +92,21 @@
         self.storage_client.create_bucket(bucket_name, location='EU')
 
     def convert_json_array_to_ndjson(self, bucket_name, input_gz_file, output_file):
-<<<<<<< HEAD
         """Converts a gzip json file to ndjson with minimal memory and storage usage.
-=======
-        """Converts a gzip json file to ndjson
->>>>>>> 908a3635
 
         Args:
             bucket_name (str): the bucket name
             input_gz_file (str): the path and name of the GZIP file to be processed (format: gs://path/to/file.gz)
             output_file (str): the path and name of the file to be created (format: gs://path/to/file.ndjson)
         """
-<<<<<<< HEAD
-=======
-        # Rename the bucket and file names for the API to work
->>>>>>> 908a3635
         bucket_rename = bucket_name.replace('gs://', '')
         input_gz_file_rename = input_gz_file[len(bucket_name)+1:]
         output_file_rename = output_file[len(bucket_name)+1:]
 
-<<<<<<< HEAD
-=======
-        # Get the GCS bucket and blobs
->>>>>>> 908a3635
         bucket = self.storage_client.bucket(bucket_rename)
         input_blob = bucket.blob(input_gz_file_rename)
         target_blob = bucket.blob(output_file_rename)
 
-<<<<<<< HEAD
         if target_blob.exists():
             target_blob.delete()
 
@@ -141,22 +125,4 @@
                 target_blob.upload_from_file(BytesIO(b''.join(json_to_ndjson_stream())),
                                              content_type='application/x-ndjson')
 
-=======
-        #  Delete the converted file if it already exists
-        if target_blob.exists():
-            target_blob.delete()
-
-        # Download the gzipped JSON file from GCS
-        compressed_data = BytesIO(input_blob.download_as_bytes())
-
-        # Decompress the gzip data and read the JSON array
-        with gzip.GzipFile(fileobj=compressed_data, mode='rb') as f:
-            json_data = json.load(f)
-
-        # Convert the list of JSON objects to NDJSON format
-        ndjson_data = ndjson.dumps(json_data)
-
-        # Upload the new NDJSON file to GCS
-        target_blob.upload_from_string(ndjson_data, content_type='application/json')
->>>>>>> 908a3635
         logs.client.logger.info(f"Converted and uploaded NDJSON file to: {output_file}")