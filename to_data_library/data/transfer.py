--- conflicted
+++ resolved
@@ -368,7 +368,6 @@
 
             gs_file_name = (gs_file_name if gs_file_name is not None else s3_file) \
                 if len(s3_files) == 1 else s3_file
-<<<<<<< HEAD
 
             # Try to upload file from local to GCS.
             try:
@@ -381,12 +380,6 @@
                     os.remove(local_file)
                     logs.client.logger.info(f'Deleted local file {local_file}')
 
-=======
-
-            gs_client.upload(os.path.basename(s3_file),
-                             gs_bucket_name, gs_file_name)
-
->>>>>>> c69b936a
     def _get_keys_in_s3_bucket(self, aws_session, bucket_name, prefix_name, wildcard='.*'):
         """Generate a list of keys for objects in an s3 bucket.
         Paginates the list_objects_v2 method to overcome 1000 key limit.
@@ -407,11 +400,8 @@
         regex = re.compile(wildcard)
 
         pages = paginator.paginate(Bucket=bucket_name, Prefix=prefix_name)
-<<<<<<< HEAD
         print(f'Pages: {pages}')
-=======
-        print(f'pages: {pages}')
->>>>>>> c69b936a
+
         for page in pages:
             print(f'Page: {page}')
             for obj in page['Contents']:
