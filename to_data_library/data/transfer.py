--- conflicted
+++ resolved
@@ -161,8 +161,6 @@
 
         if schema:
             job_config.schema = schema
-<<<<<<< HEAD
-=======
 
         if separator:
             job_config.field_delimiter = separator
@@ -179,10 +177,6 @@
         else:
             logs.client.logger.error(f"Invalid SourceFormat entered: {source_format}")
             sys.exit(1)
-
-        if schema:
-            job_config.schema = schema
->>>>>>> 908a3635
 
         bq_client = bq.Client(project,
                               impersonated_credentials=self.impersonated_credentials)
