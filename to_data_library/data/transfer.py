import os
import re
import sys
from typing import List

from google.api_core import exceptions
from google.cloud import bigquery, storage

from to_data_library.data import bq, ftp, gs, logs, s3
from to_data_library.data._helper import get_bq_write_disposition, merge_files


class Client:
    """
    Client to bundle transfers from a source to destination.

    Args:
        project (str): The Project ID for the project which the client acts on behalf of.
    """

    def __init__(self, project, impersonated_credentials=None):
        self.project = project
        self.impersonated_credentials = impersonated_credentials

    @staticmethod
    def validate_schema(schema):
        VALID_BQ_TYPES = {
            "STRING", "BYTES", "INTEGER", "INT64", "FLOAT", "FLOAT64", "NUMERIC", "BIGNUMERIC",
            "BOOLEAN", "BOOL", "TIMESTAMP", "DATE", "TIME", "DATETIME", "GEOGRAPHY", "RECORD", "STRUCT"
        }
        for field in schema:
            if not isinstance(field, (list, tuple)) or len(field) < 2:
                raise ValueError(
                    f"Schema field {field} is not a tuple of (name, type)"
                )
            name, type_ = field[0], field[1]
            if not isinstance(name, str):
                raise ValueError(f"Field name {name} is not a string")
            if type_.upper() not in VALID_BQ_TYPES:
                raise ValueError(
                    f"Field type {type_} is not a valid BigQuery type"
                )

    def bq_to_gs(self, table, bucket_name, separator=',', print_header=True, compress=False):
        """Extract BigQuery table into the GoogleStorage

        Args:
            table (str):  The BigQuery table name. For example: ``my-project-id.you-dataset.my-table``
            bucket_name (str):  The name of the bucket in GoogleStorage.
            separator (:obj:`str`, optional): The separator. Defaults to :data:`,`.
            print_header (:obj:`boolean`, optional):  True to print a header row in the exported data otherwise False.
              Defaults to :data:`True`.
            compress (:obj:`boolean`, optional): True to apply a GZIP compression. False to export without compression.

        Returns:
            list: The list of GoogleStorage paths for the uploaded files into the GoogleStorage.
            if the table is big, the exported files will be multiple.

        Examples:
            >>> from to_data_library.data import transfer
            >>> client = transfer.Client(project='my-project-id')
            >>> client.bq_to_gs('my-project-id.some_dataset.some_table', 'some-bucket-name')
        """

        project, dataset_id, table_id = table.split('.')
        dataset_ref = bigquery.DatasetReference(
            project=project, dataset_id=dataset_id)
        table_ref = bigquery.TableReference(dataset_ref, table_id=table_id)

        bq_client = bigquery.Client(project=self.project)
        logs.client.logger.info(
            'Extracting from {table} to gs://{bucket_name}/{table_id}_*'.format(
                bucket_name=bucket_name, table_id=table_id, table=table)
        )
        extract_job = bq_client.extract_table(
            source=table_ref,
            destination_uris='gs://{bucket_name}/{table_id}_*'.format(
                bucket_name=bucket_name, table_id=table_id),
            job_config=bigquery.ExtractJobConfig(
                field_delimiter=separator,
                print_header=print_header,
                compression=bigquery.Compression.GZIP if compress else None
            )
        )
        extract_job.result()
        storage_client = storage.Client(project=self.project)
        logs.client.logger.info(
            'Getting the list of available blobs in gs://{}'.format(bucket_name))
        blobs = storage_client.list_blobs(bucket_name)

        return ['gs://{}/{}'.format(bucket_name, blob.name) for blob in blobs]

    def gs_to_bq(self, gs_uris, table,
                 write_preference,
                 auto_detect: bool = True,
                 skip_leading_rows: bool = True,
                 separator: str = None,
                 source_format: str = 'CSV',
                 schema: List[bigquery.SchemaField] = None,
                 partition_date: str = None,
                 partition_field: str = None,
                 max_bad_records: int = 0):
        """Load file from Google Storage into the BigQuery table

        Args:
            gs_uris (Union[str, Sequence[str]]):  The Google Storage uri(s) for the file(s). For example: A single file:
              ``gs://my_bucket_name/my_filename``, multiple files: ``[gs://my_bucket_name/my_first_file,
              gs://my_bucket_name/my_second_file]``.
            table (str): The BigQuery table name. For example: ``project.dataset.table``.
            write_preference (str): The option to specify what action to take when you load data from a source file.
            Value can be on of
                                              ``'empty'``: Writes the data only if the table is empty.
                                              ``'append'``: Appends the data to the end of the table.
                                              ``'truncate'``: Erases all existing data in a table before writing the
                                                new data.
            auto_detect (boolean, Optional):  True if the schema should automatically be detected otherwise False.
            Defaults to :data:`True`.
            skip_leading_rows (boolean, Optional):  True to skip the first row of the file otherwise False. Defaults to
              :data:`True`.
            separator (str, Optional): The separator. Defaults to :data:`,`
            source_format (str, Optional): The file format (CSV, JSON, PARQUET or AVRO)
            compressed (boolean, Optional): True if the file is compressed, defaults ot False
            schema (tuple): The BigQuery table schema. For example: ``(('first_field','STRING'),('second_field',
              'STRING'))``
            partition_date (str, Optional): The ingestion date for partitioned destination table. For example:
              ``20210101``. The partition field name will be __PARTITIONTIME
            partition_field (str, Optional): The field on which the destination table is partitioned. The field must be
              a top-level TIMESTAMP or DATE field. Must be used in conjuction with partitioned_date.
              Here partitioned_date will be used to update or alter the table using the partition
            schema (List[bigquery.SchemaField], Optional): A List of SchemaFields.
            max_bad_records (int, Optional): The maximum number of rows with errors. Defaults to :data:0

        Examples:
            >>> from to_data_library.data import transfer
            >>> client = transfer.Client(project='my-project-id')
            >>> client.gs_to_bq(gs_uris='gs://my-bucket-name/my-filename',table='my-project-id.my_dataset.my_table')
        """

        project, dataset_id, table_id = table.split('.')
        dataset_ref = bigquery.DatasetReference(
            project=project, dataset_id=dataset_id)

        job_config = bigquery.LoadJobConfig(
            autodetect=auto_detect,
            write_disposition=get_bq_write_disposition(write_preference),
            allow_quoted_newlines=True,
            max_bad_records=max_bad_records
        )

        if skip_leading_rows:
            job_config.skip_leading_rows = 1

        if (partition_date and not partition_field):
            job_config.time_partitioning = bigquery.TimePartitioning(
                type_=bigquery.TimePartitioningType.DAY)
            table_id += '${}'.format(partition_date)
        elif (partition_date and partition_field):
            job_config.time_partitioning = bigquery.TimePartitioning(
                type_=bigquery.TimePartitioningType.DAY, field=partition_field)
            table_id += '${}'.format(partition_date)
        elif (partition_field and not partition_date and write_preference == 'truncate'):
            logs.client.logger.error(
                "Error if partition_field is supplied partitioned_date must also be supplied")
            sys.exit(1)

        table_ref = bigquery.TableReference(dataset_ref, table_id=table_id)

        if separator:
            job_config.field_delimiter = separator

        if schema:
            self.validate_schema(schema)
            job_config.schema = [bigquery.SchemaField(field[0], field[1]) for field in schema]

        # Define the source format
        if source_format == 'CSV':
            job_config.source_format = bigquery.SourceFormat.CSV
        elif source_format == 'JSON':
            job_config.source_format = bigquery.SourceFormat.NEWLINE_DELIMITED_JSON
        elif source_format == 'AVRO':
            job_config.source_format = bigquery.SourceFormat.AVRO
        elif source_format == 'PARQUET':
            job_config.source_format = bigquery.SourceFormat.PARQUET
        else:
            logs.client.logger.error(
                f"Invalid SourceFormat entered: {source_format}")
            sys.exit(1)

        bq_client = bq.Client(project,
                              impersonated_credentials=self.impersonated_credentials)
        try:
            bq_client.create_dataset(dataset_id)
        except exceptions.Conflict:
            logs.client.logger.info(
                'Dataset {} Already exists'.format(dataset_id))

        logs.client.logger.info(
            'Loading BigQuery table {} from {}'.format(table, gs_uris))

        try:
            # Start the load job
            bq_client.load_table_from_uris(
                gs_uris, table_ref, job_config=job_config
            )

        except Exception as e:
            logs.client.logger.error(f"Unexpected error occurred: {e}")
            return False, str(e)

    def gs_parquet_to_bq(self, gs_uris, table, write_preference, auto_detect=True,
                         schema=(), partition_date=None, max_bad_records=0):
        """Load file from Google Storage into the BigQuery table

        Args:
            gs_uris (Union[str, Sequence[str]]):  The Google Storage uri(s) for the file(s). For example: A single file:
              ``gs://my_bucket_name/my_filename``, multiple files: ``[gs://my_bucket_name/my_first_file,
              gs://my_bucket_name/my_second_file]``.
            table (str): The BigQuery table name. For example: ``project.dataset.table``.
            write_preference (str): The option to specify what action to take when you load data from a source file.
            Value can be on of
                                              ``'empty'``: Writes the data only if the table is empty.
                                              ``'append'``: Appends the data to the end of the table.
                                              ``'truncate'``: Erases all existing data in a table before writing the
                                                new data.
            auto_detect (boolean, Optional):  True if the schema should automatically be detected otherwise False.
            Defaults to :data:`True`.
            schema (tuple): The BigQuery table schema. For example: ``(('first_field','STRING'),('second_field',
              'STRING'))``
            partition_date (str, Optional): The ingestion date for partitioned BigQuery table. For example: ``20210101``
            . The partition field name will be __PARTITIONTIME.
            max_bad_records (int, Optional): The maximum number of rows with errors. Defaults to :data:0

        Examples:
            >>> from to_data_library.data import transfer
            >>> client = transfer.Client(project='my-project-id')
            >>> client.gs_to_bq(gs_uris='gs://my-bucket-name/my-filename',table='my-project-id.my_dataset.my_table')
        """

        project, dataset_id, table_id = table.split('.')
        dataset_ref = bigquery.DatasetReference(
            project=project, dataset_id=dataset_id)
        table_ref = bigquery.TableReference(dataset_ref, table_id=table_id)

        job_config = bigquery.LoadJobConfig(
            source_format=bigquery.SourceFormat.PARQUET,
            autodetect=auto_detect if not schema else False,
            write_disposition=get_bq_write_disposition(write_preference),
            max_bad_records=max_bad_records
        )

        if partition_date:
            job_config.time_partitioning = bigquery.TimePartitioning(
                type_=bigquery.TimePartitioningType.DAY)
            table_id += '${}'.format(partition_date)

        bq_client = bq.Client(project=project,
                              impersonated_credentials=self.impersonated_credentials)
        try:
            bq_client.create_dataset(dataset_id)
        except exceptions.Conflict:
            logs.client.logger.info(
                'Dataset {} Already exists'.format(dataset_id))

        if schema:
            self.validate_schema(schema)
            job_config.schema = [bigquery.SchemaField(
                schema_field[0], schema_field[1]) for schema_field in schema]

        logs.client.logger.info(
            'Loading BigQuery table {} from {}'.format(table, gs_uris))
        bq_client.load_table_from_uris(
            gs_uris=gs_uris, table_ref=table_ref, job_config=job_config)

    def ftp_to_bq(self, ftp_connection_string, ftp_filepath, bq_table, write_preference, separator=',',
                  skip_leading_rows=True, bq_table_schema=None, partition_date=None):
        """Export from FTP to BigQuery

        Args:
            ftp_connection_string (str): The FTP connection string in the format {username}:{password}@{host}:{port}
            bq_table (str): The BigQuery table. For example: ``my-project-id.my-dataset.my-table``
            write_preference (str): The option to specify what action to take when you load data from a source file.
              Value can be on of
                                              ``'empty'``: Writes the data only if the table is empty.
                                              ``'append'``: Appends the data to the end of the table.
                                              ``'truncate'``: Erases all existing data in a table before writing the
                                                new data.
            ftp_filepath (str): The path to the file to download.
            separator (:obj:`str`, Optional): The separator. Defaults to :data:`,`.\n
            skip_leading_rows (boolean, Optional): True to skip the first row of the file otherwise False.
                Defaults to :data:`True`.
            bq_table_schema (tuple, Optional): The BigQuery table schema. For example: ``(('first_field','STRING'),
            ('second_field','STRING'))``
            partition_date (str, Optional): The ingestion date for partitioned BigQuery table.
                For example: ``20210101``.
            The partition field name will be __PARTITIONTIME

        Examples:
            >>> from to_data_library.data import transfer
            >>> client = transfer.Client(project='my-project-id')
            >>> client.ftp_to_bq(
            >>>     ftp_connection_string='username:password@hots:port',
            >>>     ftp_filepath='/my-path/to-the-ftp-file',
            >>>     bq_table='my-project-id.my-dataset.my-table'
            >>> )

        """

        # download the ftp file
        ftp_client = ftp.Client(connection_string=ftp_connection_string)
        local_file = ftp_client.download_file(ftp_filepath)

        # schema validation if provided
        if bq_table_schema:
            self.validate_schema(bq_table_schema)

        # upload the ftp file into BigQuery
        bq_client = bq.Client(project=self.project,
                              impersonated_credentials=self.impersonated_credentials)
        bq_client.upload_table(
            file_path=local_file,
            table=bq_table,
            separator=separator,
            skip_leading_rows=skip_leading_rows,
            write_preference=write_preference,
            schema=bq_table_schema,
            partition_date=partition_date
        )

    def bq_to_ftp(self, bq_table, ftp_connection_string, ftp_filepath, separator=',', print_header=True):
        """Export from BigQuery to FTP

        Args:
            bq_table (str): The BigQuery table. For example: ``my-project-id.my-dataset.my-table``
            ftp_connection_string (str): The FTP connection string in the format {username}:{password}@{host}:{port}
            ftp_filepath (str): The path to the file to download.
            separator (:obj:`str`, optional): The separator. Defaults to :data:`,`.\n
            print_header (boolean, Optional):  True to write header for the CSV file, otherwise False.
            Defaults to : data:`True`.

        Examples:
            >>> from to_data_library.data import transfer
            >>> client = transfer.Client(project='my-project-id')
            >>> client.bq_to_ftp(
            >>>     bq_table='my-project-id.my-dataset.my-table',
            >>>     ftp_connection_string='username:password@hots:port',
            >>>     ftp_filepath='/my-path/to-the-ftp-file'
            >>> )

        """
        # download the the BigQuery table into local
        bq_client = bq.Client(project=self.project,
                              impersonated_credentials=self.impersonated_credentials)
        local_files = bq_client.download_table(
            table=bq_table,
            separator=separator,
            print_header=print_header
        )

        # merge the files if they are more than one
        if len(local_files) > 1:
            logs.client.logger.info('Merging {}'.format(','.join(local_files)))
            merged_file = merge_files(local_files)
        else:
            merged_file = local_files[0]

        # upload the merged file
        ftp_client = ftp.Client(connection_string=ftp_connection_string)
        ftp_client.upload_file(local_path=merged_file,
                               remote_path=ftp_filepath)

    def gs_to_s3(self, aws_session, gs_uri, s3_bucket):
        """
        Exports file from Google storage bucket to S3 bucket

        Args:
        aws_session: authenticated AWS session.
        gs_uri (str): Google storage uri path
        s3_connection_string (str): The S3 connection string in the format
                                    {region}:{access_key}:{secret_key}
        s3_bucket (str): s3 bucket name

        Example:
            >>> from to_data_library.data import transfer
            >>> client = transfer.Client(project='my-project-id')
            >>> client.gs_to_s3(aws_session,
            >>>                 gs_uri='gs://my-bucket-name/my-filename',
            >>>                 s3_bucket='bucket_name')
        """

        local_file = os.path.basename(gs_uri)
        gs_client = gs.Client(self.project,
                              impersonated_credentials=self.impersonated_credentials)
        gs_client.download(gs_uri, local_file)

        s3_client = s3.Client(aws_session)
        s3_client.upload(local_file,
                         s3_bucket)

    def s3_to_gs(self, aws_session, s3_bucket_name,
                 s3_object_name, gs_bucket_name, gs_file_name=None, wildcard=None):
        """
        Exports file(s) from S3 bucket to Google storage bucket
        Added threading to speed up execution

        Args:
          aws_session: authenticated AWS session.
          s3_bucket_name (str): s3 bucket name
          s3_object_name (str): s3 object name or prefix to match multiple files to copy
          gs_bucket_name (str): Google storage bucket name
          gs_file_name (str): GS file name
          wildcard (str): regex wildcard (default '.*')

        Example:
            >>> from to_data_library.data import transfer
            >>> client = transfer.Client(project='my-project-id')
            >>> client.s3_to_gs(aws_session,
            >>>                 s3_bucket_name='my-s3-bucket_name',
            >>>                 s3_object_name='my-s3-file-prefix',
            >>>                 gs_bucket_name='my-gs-bucket-name',
            >>>                 gs_file_name='gs_file_name')
        """

        # Retrieve the file(s) from S3 matching to the object
        logs.client.logger.info('Finding files in S3 bucket')

        if not wildcard:
            wildcard = '.*'

        s3_files = self._get_keys_in_s3_bucket(
            aws_session=aws_session,
            bucket_name=s3_bucket_name,
            prefix_name=s3_object_name,
            wildcard=wildcard)

        logs.client.logger.info(f'Found {str(s3_files)} files in S3')

        # For every key found in s3, download to local and then upload to desired GS bucket.
        s3_client = s3.Client(aws_session)
        gs_client = gs.Client(self.project, impersonated_credentials=self.impersonated_credentials)

        for s3_file in s3_files:
            # Try to download the file to 'local'
            try:
                local_file = s3_client.download(s3_bucket_name, s3_file)
                logs.client.logger.info(f'Successfully downloaded {local_file} to local')
            except Exception as e:
                logs.client.logger.error(f"Failed to download {local_file} to local: {e}")

            gs_file_name = (gs_file_name if gs_file_name is not None else s3_file) \
                if len(s3_files) == 1 else s3_file

            # Try to upload file from local to GCS.
            try:
                gs_client.upload(local_file, gs_bucket_name, gs_file_name)
                logs.client.logger.info(
                    f'Successfully uploaded {local_file} to {gs_bucket_name}/{gs_file_name}')
            except Exception as e:
                logs.client.logger.error(
                    f"Failed to upload {local_file} to {gs_bucket_name}/{gs_file_name}: {e}")
            finally:
                if os.path.exists(local_file):
                    os.remove(local_file)
                    logs.client.logger.info(f'Deleted local file {local_file}')

    def _get_keys_in_s3_bucket(self, aws_session, bucket_name, prefix_name, wildcard='.*'):
        """Generate a list of keys for objects in an s3 bucket.
        Paginates the list_objects_v2 method to overcome 1000 key limit.

        Args:
            aws_session: authenticated AWS session.
            bucket_name (str): Name of S3 bucket
            prefix_name (str): Prefix to search bucket for keys
            wildcard (str): Option wildcard for filtering

        Returns:
            list: List of keys in that bucket that match the desired prefix
        """
        s3_client_boto = aws_session.client('s3')
        s3_files = []
        paginator = s3_client_boto.get_paginator('list_objects_v2')

        regex = re.compile(wildcard)

        pages = paginator.paginate(Bucket=bucket_name, Prefix=prefix_name)
        for page in pages:
            print(f"page: {page}")
            for obj in page.get('Contents', []):
                key = obj['Key']
                if not key.endswith('/') and re.match(regex, key):
                    s3_files.append(obj.get('Key'))

        return s3_files

    def s3_to_bq(self, aws_session, bucket_name, object_name,
<<<<<<< HEAD
                bq_table, write_preference, auto_detect=True, separator=',',
                skip_leading_rows=True, schema=None, partition_date=None, partition_field=None,
                source_format='CSV', max_bad_records=0, gs_bucket_name=None, gs_file_name=None):
=======
                 bq_table, write_preference, auto_detect=True, separator=',',
                 skip_leading_rows=True, schema=None, partition_date=None, partition_field=None,
                 source_format='CSV', max_bad_records=0):
>>>>>>> b0be8789
        """
        Exports S3 file to BigQuery table via GCS staging.

        Args:
<<<<<<< HEAD
        aws_session: authenticated AWS session.
        bucket_name (str): s3 bucket name
        object_name (str): s3 object name to copy
        bq_table (str): The BigQuery table. For example: ``my-project-id.my-dataset.my-table``
        write_preference (str): The option to specify what action to take when you load data from a source file.
=======
          aws_session: authenticated AWS session.
          bucket_name (str): s3 bucket name
          object_name (str): s3 object name to copy
          bq_table (str): The BigQuery table. For example: ``my-project-id.my-dataset.my-table``
          write_preference (str): The option to specify what action to take when you load data from a source file.
>>>>>>> b0be8789
            Value can be one of
                ``'empty'``: Writes the data only if the table is empty.
                ``'append'``: Appends the data to the end of the table.
                ``'truncate'``: Erases all existing data in a table before writing the new data.
<<<<<<< HEAD
        auto_detect (boolean, Optional):  True if the schema should automatically be detected otherwise False.
=======
          auto_detect (boolean, Optional):  True if the schema should automatically be detected otherwise False.
>>>>>>> b0be8789
            Defaults to `True`.
        separator (str, optional): The separator. Defaults to `,`.
        skip_leading_rows (boolean, Optional):  True to skip the first row of the file otherwise False. Defaults to
            `True`.
<<<<<<< HEAD
        schema (tuple, optional): The BigQuery table schema. For example: ``(('first_field','STRING'),
        ('second_field', 'STRING'))``
        partition_date (str, Optional): The ingestion date for partitioned BigQuery table. For example: ``20210101``.
        partition_field (str, Optional): The field on which the destination table is partitioned.
        The field must be a top-level TIMESTAMP or DATE field. Must be used in conjunction with partition_date.
        source_format (str, Optional): The file format (CSV, JSON, PARQUET or AVRO). Defaults to 'CSV'.
        max_bad_records (int, Optional): The maximum number of rows with errors. Defaults to 0.
        gs_bucket_name (str, required): The GCS bucket to stage the file.
        gs_file_name (str, optional): The name for the staged file in GCS.
=======
          schema (tuple, optional): The BigQuery table schema. For example: ``(('first_field','STRING'),
          ('second_field', 'STRING'))``
          partition_date (str, Optional): The ingestion date for partitioned BigQuery table. For example: ``20210101``.
          partition_field (str, Optional): The field on which the destination table is partitioned.
          The field must be a top-level TIMESTAMP or DATE field. Must be used in conjunction with partition_date.
          source_format (str, Optional): The file format (CSV, JSON, PARQUET or AVRO). Defaults to 'CSV'.
          max_bad_records (int, Optional): The maximum number of rows with errors. Defaults to 0.
>>>>>>> b0be8789

        Example:
            >>> from to_data_library.data import transfer
            >>> client = transfer.Client(project='my-project-id')
            >>> client.s3_to_bq(aws_connection,
            >>>                 bucket_name='my-s3-bucket_name',
            >>>                 object_name='my-s3-object-name',
            >>>                 bq_table='my-project-id.my-dataset.my-table',
            >>>                 gs_bucket_name='my-gcs-bucket')
        """

        # Download S3 file to local
        s3_client = s3.Client(aws_session)
        local_file = os.path.join('/tmp/', object_name)
        s3_client.download(bucket_name, object_name, local_file)

<<<<<<< HEAD
        # Upload local file to GCS
        if not gs_bucket_name:
            logs.client.logger.error("gs_bucket_name must be provided to stage file in GCS before loading to BQ")
            raise ValueError("gs_bucket_name must be provided")
        gs_client = gs.Client(self.project, impersonated_credentials=self.impersonated_credentials)
        gs_file_name = gs_file_name if gs_file_name else object_name
        gs_client.upload(local_file, gs_bucket_name, gs_file_name)
        gs_uri = f"gs://{gs_bucket_name}/{gs_file_name}"

=======
>>>>>>> b0be8789
        project, dataset_id, table_id = bq_table.split('.')
        dataset_ref = bigquery.DatasetReference(project=project, dataset_id=dataset_id)

        job_config = bigquery.LoadJobConfig(
            autodetect=auto_detect,
            write_disposition=get_bq_write_disposition(write_preference),
            allow_quoted_newlines=True,
            max_bad_records=max_bad_records
        )

        if skip_leading_rows:
            job_config.skip_leading_rows = 1

        # Partitioning logic (same as gs_to_bq)
        if partition_date and not partition_field:
            job_config.time_partitioning = bigquery.TimePartitioning(
                type_=bigquery.TimePartitioningType.DAY)
            table_id += f'${partition_date}'
        elif partition_date and partition_field:
            job_config.time_partitioning = bigquery.TimePartitioning(
                type_=bigquery.TimePartitioningType.DAY, field=partition_field)
            table_id += f'${partition_date}'
        elif partition_field and not partition_date and write_preference == 'truncate':
            logs.client.logger.error(
                "Error: if partition_field is supplied, partition_date must also be supplied")
<<<<<<< HEAD
            raise ValueError("partition_field supplied without partition_date")
=======
            sys.exit(1)
>>>>>>> b0be8789

        table_ref = bigquery.TableReference(dataset_ref, table_id=table_id)

        if separator:
            job_config.field_delimiter = separator

        # Source format
        if source_format == 'CSV':
            job_config.source_format = bigquery.SourceFormat.CSV
        elif source_format == 'JSON':
            job_config.source_format = bigquery.SourceFormat.NEWLINE_DELIMITED_JSON
        elif source_format == 'AVRO':
            job_config.source_format = bigquery.SourceFormat.AVRO
        elif source_format == 'PARQUET':
            job_config.source_format = bigquery.SourceFormat.PARQUET
        else:
            logs.client.logger.error(
                f"Invalid SourceFormat entered: {source_format}")
<<<<<<< HEAD
            raise ValueError(f"Invalid SourceFormat entered: {source_format}")
=======
            sys.exit(1)
>>>>>>> b0be8789

        # Schema as tuple/list of tuples
        if schema:
            self.validate_schema(schema)
            job_config.schema = [bigquery.SchemaField(field[0], field[1]) for field in schema]

        bq_client = bq.Client(project, impersonated_credentials=self.impersonated_credentials)
        try:
            bq_client.create_dataset(dataset_id)
        except exceptions.Conflict:
            logs.client.logger.info(f'Dataset {dataset_id} Already exists')

<<<<<<< HEAD
        logs.client.logger.info(f'Loading BigQuery table {bq_table} from {gs_uri}')
        try:
            bq_client.load_table_from_uris(
                [gs_uri], table_ref, job_config=job_config
=======
        logs.client.logger.info(f'Loading BigQuery table {bq_table} from {local_file}')
        try:
            bq_client.load_table_from_uris(
                [local_file], table_ref, job_config=job_config
>>>>>>> b0be8789
            )
        except Exception as e:
            logs.client.logger.error(f"Unexpected error occurred: {e}")
            return False, str(e)
        finally:
            if os.path.exists(local_file):
                os.remove(local_file)
                logs.client.logger.info(f'Deleted local file {local_file}')
        logs.client.logger.info('Loading completed')<|MERGE_RESOLUTION|>--- conflicted
+++ resolved
@@ -492,46 +492,28 @@
         return s3_files
 
     def s3_to_bq(self, aws_session, bucket_name, object_name,
-<<<<<<< HEAD
                 bq_table, write_preference, auto_detect=True, separator=',',
                 skip_leading_rows=True, schema=None, partition_date=None, partition_field=None,
                 source_format='CSV', max_bad_records=0, gs_bucket_name=None, gs_file_name=None):
-=======
-                 bq_table, write_preference, auto_detect=True, separator=',',
-                 skip_leading_rows=True, schema=None, partition_date=None, partition_field=None,
-                 source_format='CSV', max_bad_records=0):
->>>>>>> b0be8789
+
         """
         Exports S3 file to BigQuery table via GCS staging.
 
         Args:
-<<<<<<< HEAD
         aws_session: authenticated AWS session.
         bucket_name (str): s3 bucket name
         object_name (str): s3 object name to copy
         bq_table (str): The BigQuery table. For example: ``my-project-id.my-dataset.my-table``
         write_preference (str): The option to specify what action to take when you load data from a source file.
-=======
-          aws_session: authenticated AWS session.
-          bucket_name (str): s3 bucket name
-          object_name (str): s3 object name to copy
-          bq_table (str): The BigQuery table. For example: ``my-project-id.my-dataset.my-table``
-          write_preference (str): The option to specify what action to take when you load data from a source file.
->>>>>>> b0be8789
             Value can be one of
                 ``'empty'``: Writes the data only if the table is empty.
                 ``'append'``: Appends the data to the end of the table.
                 ``'truncate'``: Erases all existing data in a table before writing the new data.
-<<<<<<< HEAD
         auto_detect (boolean, Optional):  True if the schema should automatically be detected otherwise False.
-=======
-          auto_detect (boolean, Optional):  True if the schema should automatically be detected otherwise False.
->>>>>>> b0be8789
             Defaults to `True`.
         separator (str, optional): The separator. Defaults to `,`.
         skip_leading_rows (boolean, Optional):  True to skip the first row of the file otherwise False. Defaults to
             `True`.
-<<<<<<< HEAD
         schema (tuple, optional): The BigQuery table schema. For example: ``(('first_field','STRING'),
         ('second_field', 'STRING'))``
         partition_date (str, Optional): The ingestion date for partitioned BigQuery table. For example: ``20210101``.
@@ -541,15 +523,6 @@
         max_bad_records (int, Optional): The maximum number of rows with errors. Defaults to 0.
         gs_bucket_name (str, required): The GCS bucket to stage the file.
         gs_file_name (str, optional): The name for the staged file in GCS.
-=======
-          schema (tuple, optional): The BigQuery table schema. For example: ``(('first_field','STRING'),
-          ('second_field', 'STRING'))``
-          partition_date (str, Optional): The ingestion date for partitioned BigQuery table. For example: ``20210101``.
-          partition_field (str, Optional): The field on which the destination table is partitioned.
-          The field must be a top-level TIMESTAMP or DATE field. Must be used in conjunction with partition_date.
-          source_format (str, Optional): The file format (CSV, JSON, PARQUET or AVRO). Defaults to 'CSV'.
-          max_bad_records (int, Optional): The maximum number of rows with errors. Defaults to 0.
->>>>>>> b0be8789
 
         Example:
             >>> from to_data_library.data import transfer
@@ -566,7 +539,6 @@
         local_file = os.path.join('/tmp/', object_name)
         s3_client.download(bucket_name, object_name, local_file)
 
-<<<<<<< HEAD
         # Upload local file to GCS
         if not gs_bucket_name:
             logs.client.logger.error("gs_bucket_name must be provided to stage file in GCS before loading to BQ")
@@ -576,8 +548,6 @@
         gs_client.upload(local_file, gs_bucket_name, gs_file_name)
         gs_uri = f"gs://{gs_bucket_name}/{gs_file_name}"
 
-=======
->>>>>>> b0be8789
         project, dataset_id, table_id = bq_table.split('.')
         dataset_ref = bigquery.DatasetReference(project=project, dataset_id=dataset_id)
 
@@ -603,11 +573,7 @@
         elif partition_field and not partition_date and write_preference == 'truncate':
             logs.client.logger.error(
                 "Error: if partition_field is supplied, partition_date must also be supplied")
-<<<<<<< HEAD
             raise ValueError("partition_field supplied without partition_date")
-=======
-            sys.exit(1)
->>>>>>> b0be8789
 
         table_ref = bigquery.TableReference(dataset_ref, table_id=table_id)
 
@@ -626,11 +592,7 @@
         else:
             logs.client.logger.error(
                 f"Invalid SourceFormat entered: {source_format}")
-<<<<<<< HEAD
             raise ValueError(f"Invalid SourceFormat entered: {source_format}")
-=======
-            sys.exit(1)
->>>>>>> b0be8789
 
         # Schema as tuple/list of tuples
         if schema:
@@ -643,17 +605,10 @@
         except exceptions.Conflict:
             logs.client.logger.info(f'Dataset {dataset_id} Already exists')
 
-<<<<<<< HEAD
         logs.client.logger.info(f'Loading BigQuery table {bq_table} from {gs_uri}')
         try:
             bq_client.load_table_from_uris(
                 [gs_uri], table_ref, job_config=job_config
-=======
-        logs.client.logger.info(f'Loading BigQuery table {bq_table} from {local_file}')
-        try:
-            bq_client.load_table_from_uris(
-                [local_file], table_ref, job_config=job_config
->>>>>>> b0be8789
             )
         except Exception as e:
             logs.client.logger.error(f"Unexpected error occurred: {e}")
