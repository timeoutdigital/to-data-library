import os
import unittest
from unittest import mock
from unittest.mock import Mock

from google.cloud import storage

from tests.setup import setup
from to_data_library.data.gs import Client

# def setUpModule():
#     setup.create_bucket()


def tearDownModule():
    setup.cleanup()


class TestGS(unittest.TestCase):

    # def __init__(self, *args, **kwargs):
    #     super(TestGS, self).__init__(*args, **kwargs)
    #     self.setup = setup
    #     self.gs_uri = f'gs://{self.setup.bucket_name}/sample.csv'

    @mock.patch('to_data_library.data.gs.storage')
    def test_download(self, mock_storage):
<<<<<<< HEAD
        
=======
        mock_gcs_client = mock_storage.Client.return_value
        mock_bucket = Mock()
        mock_gcs_client.bucket.return_value = mock_bucket
        mock_gcs_client.download_blob_to_file.return_value = None

>>>>>>> 3ffa049b
        test_client = Client(project='fake_project')

        test_client.download(gs_uri='/fake_uri.csv')
        self.assertTrue(os.path.exists('fake_uri.csv'))

        test_client.download(gs_uri='/fake_uri', destination_file_name='fake_des.csv')
        self.assertTrue(os.path.exists('fake_des.csv'))

    @mock.patch('to_data_library.data.gs.storage')
    def test_upload(self, mock_storage):
        mock_gcs_client = mock_storage.Client.return_value
        mock_bucket = Mock()
        mock_bucket.blob.return_value = 'test_file.csv'
        mock_gcs_client.bucket.return_value = mock_bucket

        test_client = Client(project='fake_project')
        test_client.upload('tests/data/sample.csv', self.setup.bucket_name, 'test_file.csv')

        storage_client = storage.Client()
        blob_list = [blob.name for blob in storage_client.list_blobs(self.setup.bucket_name)]

        self.assertIn('test_file.csv', blob_list)

    @mock.patch('to_data_library.data.gs.storage')
    def test_create_bucket(self):
        test_bucket_name = '1234_sample_bucket'
        test_client = Client(project=self.setup.project)
        test_client.create_bucket(test_bucket_name)

        storage_client = storage.Client(project=self.setup.project)
        test_bucket = storage_client.get_bucket(test_bucket_name)
        bucket_list = [bucket.name for bucket in storage_client.list_buckets()]

        self.assertIn(test_bucket_name, bucket_list)
        test_bucket.delete()

    @unittest.expectedFailure
    def test_create_bucket_already_exists(self):
        # Expected failure as this bucket is created during setUp.
        test_client = Client(project=self.setup.project)
        test_client.create_bucket(self.setup.bucket_name)<|MERGE_RESOLUTION|>--- conflicted
+++ resolved
@@ -25,15 +25,7 @@
 
     @mock.patch('to_data_library.data.gs.storage')
     def test_download(self, mock_storage):
-<<<<<<< HEAD
         
-=======
-        mock_gcs_client = mock_storage.Client.return_value
-        mock_bucket = Mock()
-        mock_gcs_client.bucket.return_value = mock_bucket
-        mock_gcs_client.download_blob_to_file.return_value = None
-
->>>>>>> 3ffa049b
         test_client = Client(project='fake_project')
 
         test_client.download(gs_uri='/fake_uri.csv')
